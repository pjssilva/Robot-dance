--- conflicted
+++ resolved
@@ -19,11 +19,7 @@
 print('Loading Robot-dance Julia module... Ok!')
 
 
-<<<<<<< HEAD
-def save_basic_parameters(tinc=5.2, tinf=2.9, rep=2.5, ndays=400, time_icu=7,
-=======
 def save_basic_parameters(tinc=5.2, tinf=2.9, rep=2.5, ndays=400, time_icu=7, 
->>>>>>> e63f3e25
     alternate=1.0, window=14, min_level=1.0):
     """Save the basic_paramters.csv file using the data used in the report.
 
