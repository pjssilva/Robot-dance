--- conflicted
+++ resolved
@@ -172,11 +172,7 @@
 parameters are not initialized and remain free. This can be useful, for example, to fit the
 initial parameters to observed data.
 """
-<<<<<<< HEAD
-function seir_model_with_free_initial_values(prm, verbosity=0)
-=======
 function seir_model_with_free_initial_values(prm, verbosity=0, tau=3, test_efficacy=0.8)
->>>>>>> e63f3e25
     # Save work and get col indices of both M and Mt
     coli_M = [findnz(prm.M[:,c])[1] for c in 1:prm.ncities]
     coli_Mt = [findnz(prm.Mt[:,c])[1] for c in 1:prm.ncities]
@@ -249,27 +245,6 @@
 
     if FIXED_I > 0
         @expression(m, can_travel[c=1:prm.ncities, t=1:prm.ndays],
-<<<<<<< HEAD
-            1.0 - FIXED_I*i[c, t]
-        )
-    else
-        @expression(m, can_travel[c=1:prm.ncities, t=1:prm.ndays], 1.0)
-    end
-
-    @expression(m, alt_out[c=1:prm.ncities, d=1:prm.window:prm.ndays],
-        sum(rt[k, d]/prm.rep*prm.Mt[k, c] for k in coli_Mt[c])
-    )
-    @expression(m, dest_orig[c=1:prm.ncities, k in coli_M[c], d=1:prm.window:prm.ndays],
-        rt[c, d]/prm.rep*prm.M[k, c]
-    )
-    @expression(m, orig_dest[c=1:prm.ncities, k in coli_Mt[c], d=1:prm.window:prm.ndays],
-        rt[k, d]/prm.rep*prm.Mt[k, c]
-    )
-
-    # p_eff_p_c denotes the proportion of the effective population at city c
-    # during the day divided by the original population of city c
-
-=======
             1.0 - FIXED_I*i[c, t] - q[c, t]
         )
     else
@@ -291,7 +266,6 @@
     # p_eff_p_c denotes the proportion of the effective population at city c
     # during the day divided by the original population of city c
 
->>>>>>> e63f3e25
     @constraint(m, [c=1:prm.ncities, t=1:prm.ndays],
         p_eff_p_c[c, t] == 1.0 - alt_out[c, mapind(t, prm)]*can_travel[c, t] + 
             sum(dest_orig[c, k, mapind(t, prm)]*can_travel[k, t] for k in coli_M[c])
@@ -388,12 +362,9 @@
         @constraint(m, [c=1:prm.ncities, t=2:prm.ndays],
             q[c, t] == q[c, t - 1] + (k_prev_t*dq[c, t-1] + k_curr_t*dq[c, t])*dt
         )
-<<<<<<< HEAD
-=======
         @constraint(m, [c=1:prm.ncities, t=2:prm.ndays],
             r[c, t] == r[c, t - 1] + (k_prev_t*dr[c, t-1] + k_curr_t*dr[c, t])*dt
         )
->>>>>>> e63f3e25
         if verbosity >= 1
             println("Discretizing SEIR equations... Ok!")
         end
@@ -523,15 +494,6 @@
 """
 function window_control_multcities(prm, population, target, force_difference, 
     hammer_duration=0, hammer=0.89, min_rt=1.0, pools=[[c] for c in 1:prm.ncities],
-<<<<<<< HEAD
-    verbosity=0)
-    @assert sum(mod.(hammer_duration, prm.window)) == 0
-
-    # TODO: These should be parameters - first try
-    times_series = [Simple_ARTS(prm.rho_icu_ts[c, :]...) for c in 1:prm.ncities]
-
-    m = seir_model(prm, verbosity)
-=======
     verbosity=0, test_budget=0, tests_off=Int64[], 
     tau=3, test_efficacy=0.8, daily_tests=0, proportional_test=false)
     @assert sum(mod.(hammer_duration, prm.window)) == 0
@@ -545,7 +507,6 @@
     times_series = [Simple_ARTS(prm.rho_icu_ts[c, :]...) for c in 1:prm.ncities]
 
     m = seir_model(prm, verbosity, tau, test_efficacy)
->>>>>>> e63f3e25
 
     if verbosity >= 1
         println("Setting limits for rt...")
